--- conflicted
+++ resolved
@@ -15,13 +15,8 @@
         specifier: ^1.1.2
         version: 1.1.2(@types/react@19.0.12)(react@19.0.0)
       '@tailwindcss/vite':
-<<<<<<< HEAD
-        specifier: ^4.0.14
-        version: 4.0.14(vite@6.2.3(@types/node@22.13.10)(jiti@2.4.2)(lightningcss@1.29.2)(yaml@2.7.0))
-=======
         specifier: ^4.0.15
         version: 4.0.15(vite@6.2.2(@types/node@22.13.10)(jiti@2.4.2)(lightningcss@1.29.2)(yaml@2.7.0))
->>>>>>> ca87d0d5
       class-variance-authority:
         specifier: ^0.7.1
         version: 0.7.1
@@ -3968,27 +3963,6 @@
 
   '@tailwindcss/oxide@4.0.15':
     optionalDependencies:
-<<<<<<< HEAD
-      '@tailwindcss/oxide-android-arm64': 4.0.14
-      '@tailwindcss/oxide-darwin-arm64': 4.0.14
-      '@tailwindcss/oxide-darwin-x64': 4.0.14
-      '@tailwindcss/oxide-freebsd-x64': 4.0.14
-      '@tailwindcss/oxide-linux-arm-gnueabihf': 4.0.14
-      '@tailwindcss/oxide-linux-arm64-gnu': 4.0.14
-      '@tailwindcss/oxide-linux-arm64-musl': 4.0.14
-      '@tailwindcss/oxide-linux-x64-gnu': 4.0.14
-      '@tailwindcss/oxide-linux-x64-musl': 4.0.14
-      '@tailwindcss/oxide-win32-arm64-msvc': 4.0.14
-      '@tailwindcss/oxide-win32-x64-msvc': 4.0.14
-
-  '@tailwindcss/vite@4.0.14(vite@6.2.3(@types/node@22.13.10)(jiti@2.4.2)(lightningcss@1.29.2)(yaml@2.7.0))':
-    dependencies:
-      '@tailwindcss/node': 4.0.14
-      '@tailwindcss/oxide': 4.0.14
-      lightningcss: 1.29.2
-      tailwindcss: 4.0.14
-      vite: 6.2.3(@types/node@22.13.10)(jiti@2.4.2)(lightningcss@1.29.2)(yaml@2.7.0)
-=======
       '@tailwindcss/oxide-android-arm64': 4.0.15
       '@tailwindcss/oxide-darwin-arm64': 4.0.15
       '@tailwindcss/oxide-darwin-x64': 4.0.15
@@ -4008,8 +3982,6 @@
       lightningcss: 1.29.2
       tailwindcss: 4.0.15
       vite: 6.2.2(@types/node@22.13.10)(jiti@2.4.2)(lightningcss@1.29.2)(yaml@2.7.0)
->>>>>>> ca87d0d5
-
   '@testing-library/dom@9.3.4':
     dependencies:
       '@babel/code-frame': 7.26.2
