name: CI

on:
  push:
    branches: [main, dev]
  pull_request:
    branches: [main, dev]

jobs:
  eslint:
    name: ESLint
    runs-on: ubuntu-latest
    steps:
      - uses: actions/checkout@v4

      - name: Setup Node.js
        uses: actions/setup-node@v4
        with:
          node-version: '20'

      - name: Install pnpm
        uses: pnpm/action-setup@v4
        with:
          version: 10.6.5

      - name: Get pnpm store directory
        id: pnpm-cache
        shell: bash
        run: |
          echo "STORE_PATH=$(pnpm config get store-dir)" >> $GITHUB_OUTPUT

      - name: Setup pnpm cache
        uses: actions/cache@v4
        with:
          path: ${{ steps.pnpm-cache.outputs.STORE_PATH }}
          key: ${{ runner.os }}-pnpm-store-${{ hashFiles('**/pnpm-lock.yaml') }}
          restore-keys: |
            ${{ runner.os }}-pnpm-store-
<<<<<<< HEAD

      - name: Install Git
        run: sudo apt-get install -y git

      - name: Ensure .husky directory exists
        run: mkdir -p .husky && chmod -R +x .husky || true
=======
>>>>>>> 273fe5d3

      - name: Install dependencies
        run: pnpm install --no-frozen-lockfile

      - name: Run ESLint
        run: pnpm lint
<<<<<<< HEAD

  prettier:
    name: Prettier
    runs-on: ubuntu-latest
    steps:
      - uses: actions/checkout@v4

      - name: Setup Node.js
        uses: actions/setup-node@v4
        with:
          node-version: '20'

      - name: Install pnpm
        uses: pnpm/action-setup@v4
        with:
          version: 10.6.5

      - name: Get pnpm store directory
        id: pnpm-cache
        shell: bash
        run: |
          echo "STORE_PATH=$(pnpm config get store-dir)" >> $GITHUB_OUTPUT

=======

  prettier:
    name: Prettier
    runs-on: ubuntu-latest
    steps:
      - uses: actions/checkout@v4

      - name: Setup Node.js
        uses: actions/setup-node@v4
        with:
          node-version: '20'

      - name: Install pnpm
        uses: pnpm/action-setup@v4
        with:
          version: 10.6.5

      - name: Get pnpm store directory
        id: pnpm-cache
        shell: bash
        run: |
          echo "STORE_PATH=$(pnpm config get store-dir)" >> $GITHUB_OUTPUT

>>>>>>> 273fe5d3
      - name: Setup pnpm cache
        uses: actions/cache@v4
        with:
          path: ${{ steps.pnpm-cache.outputs.STORE_PATH }}
          key: ${{ runner.os }}-pnpm-store-${{ hashFiles('**/pnpm-lock.yaml') }}
          restore-keys: |
            ${{ runner.os }}-pnpm-store-

      - name: Install dependencies
        run: pnpm install --no-frozen-lockfile

      - name: Check formatting
        run: pnpm prettier --check .

  typescript:
    name: TypeScript
    runs-on: ubuntu-latest
    steps:
      - uses: actions/checkout@v4

      - name: Setup Node.js
        uses: actions/setup-node@v4
        with:
          node-version: '20'

      - name: Install pnpm
        uses: pnpm/action-setup@v4
        with:
          version: 10.6.5

      - name: Get pnpm store directory
        id: pnpm-cache
        shell: bash
        run: |
          echo "STORE_PATH=$(pnpm config get store-dir)" >> $GITHUB_OUTPUT

      - name: Setup pnpm cache
        uses: actions/cache@v4
        with:
          path: ${{ steps.pnpm-cache.outputs.STORE_PATH }}
          key: ${{ runner.os }}-pnpm-store-${{ hashFiles('**/pnpm-lock.yaml') }}
          restore-keys: |
            ${{ runner.os }}-pnpm-store-

      - name: Install dependencies
        run: pnpm install --no-frozen-lockfile

      - name: Run type check
        run: pnpm type-check

  commitlint:
    name: Commitlint
    if: github.event_name == 'pull_request'
    runs-on: ubuntu-latest
    steps:
      - uses: actions/checkout@v4
        with:
          fetch-depth: 0

      - name: Setup Node.js
        uses: actions/setup-node@v4
        with:
          node-version: '20'

      - name: Install pnpm
        uses: pnpm/action-setup@v4
        with:
          version: 10.6.5

      - name: Get pnpm store directory
        id: pnpm-cache
        shell: bash
        run: |
          echo "STORE_PATH=$(pnpm config get store-dir)" >> $GITHUB_OUTPUT

      - name: Setup pnpm cache
        uses: actions/cache@v4
        with:
          path: ${{ steps.pnpm-cache.outputs.STORE_PATH }}
          key: ${{ runner.os }}-pnpm-store-${{ hashFiles('**/pnpm-lock.yaml') }}
          restore-keys: |
            ${{ runner.os }}-pnpm-store-

      - name: Install dependencies
        run: pnpm install --no-frozen-lockfile

      - name: Check commit messages
<<<<<<< HEAD
        run: pnpm commitlint --from ${{ github.event.pull_request.base.sha }} --to ${{ github.event.pull_request.head.sha }} --verbose
=======
        run: pnpm dlx commitlint --from ${{ github.event.pull_request.base.sha }} --to ${{ github.event.pull_request.head.sha }} --verbose
>>>>>>> 273fe5d3

  build:
    needs: [eslint, prettier, typescript]
    if: always() && !contains(needs.*.result, 'failure') && !contains(needs.*.result, 'cancelled')
    runs-on: ubuntu-latest
    steps:
      - uses: actions/checkout@v4

      - name: Setup Node.js
        uses: actions/setup-node@v4
        with:
          node-version: '20'

      - name: Install pnpm
        uses: pnpm/action-setup@v4
        with:
          version: 10.6.5

      - name: Get pnpm store directory
        id: pnpm-cache
        shell: bash
        run: |
          echo "STORE_PATH=$(pnpm config get store-dir)" >> $GITHUB_OUTPUT

      - name: Setup pnpm cache
        uses: actions/cache@v4
        with:
          path: ${{ steps.pnpm-cache.outputs.STORE_PATH }}
          key: ${{ runner.os }}-pnpm-store-${{ hashFiles('**/pnpm-lock.yaml') }}
          restore-keys: |
            ${{ runner.os }}-pnpm-store-

      - name: Install dependencies
        run: pnpm install --no-frozen-lockfile

      - name: Build
        run: pnpm build<|MERGE_RESOLUTION|>--- conflicted
+++ resolved
@@ -36,22 +36,12 @@
           key: ${{ runner.os }}-pnpm-store-${{ hashFiles('**/pnpm-lock.yaml') }}
           restore-keys: |
             ${{ runner.os }}-pnpm-store-
-<<<<<<< HEAD
-
-      - name: Install Git
-        run: sudo apt-get install -y git
-
-      - name: Ensure .husky directory exists
-        run: mkdir -p .husky && chmod -R +x .husky || true
-=======
->>>>>>> 273fe5d3
 
       - name: Install dependencies
         run: pnpm install --no-frozen-lockfile
 
       - name: Run ESLint
         run: pnpm lint
-<<<<<<< HEAD
 
   prettier:
     name: Prettier
@@ -75,31 +65,6 @@
         run: |
           echo "STORE_PATH=$(pnpm config get store-dir)" >> $GITHUB_OUTPUT
 
-=======
-
-  prettier:
-    name: Prettier
-    runs-on: ubuntu-latest
-    steps:
-      - uses: actions/checkout@v4
-
-      - name: Setup Node.js
-        uses: actions/setup-node@v4
-        with:
-          node-version: '20'
-
-      - name: Install pnpm
-        uses: pnpm/action-setup@v4
-        with:
-          version: 10.6.5
-
-      - name: Get pnpm store directory
-        id: pnpm-cache
-        shell: bash
-        run: |
-          echo "STORE_PATH=$(pnpm config get store-dir)" >> $GITHUB_OUTPUT
-
->>>>>>> 273fe5d3
       - name: Setup pnpm cache
         uses: actions/cache@v4
         with:
@@ -187,11 +152,7 @@
         run: pnpm install --no-frozen-lockfile
 
       - name: Check commit messages
-<<<<<<< HEAD
         run: pnpm commitlint --from ${{ github.event.pull_request.base.sha }} --to ${{ github.event.pull_request.head.sha }} --verbose
-=======
-        run: pnpm dlx commitlint --from ${{ github.event.pull_request.base.sha }} --to ${{ github.event.pull_request.head.sha }} --verbose
->>>>>>> 273fe5d3
 
   build:
     needs: [eslint, prettier, typescript]
